--- conflicted
+++ resolved
@@ -45,10 +45,8 @@
 theme:
 
   name: material
-<<<<<<< HEAD
+  
   custom_dir: docs/overrides
-=======
->>>>>>> cb2cef7d
 
   features:
     - content.code.annotate
